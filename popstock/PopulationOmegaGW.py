--- conflicted
+++ resolved
@@ -278,17 +278,12 @@
         self.calculate_weights(Lambda=Lambda)    
         
         if Rate_norm is None:
-<<<<<<< HEAD
             
             if Lambda is None:
                 Lambda = self.fiducial_parameters
             
             redshift_model_norm_in_Gpc3 = self.redshift_model.normalisation(Lambda)/1.e9
             Rate_norm_in_Gpc3_per_seconds = Lambda['rate']/(60*60*24*365)
-=======
-            redshift_model_norm_in_Gpc3 = self.models['redshift'].normalisation(self.fiducial_parameters)/1.e9
-            Rate_norm_in_Gpc3_per_seconds = self.fiducial_parameters['rate']/(60*60*24*365)
->>>>>>> 332f9ec1
             Rate_norm = redshift_model_norm_in_Gpc3 * Rate_norm_in_Gpc3_per_seconds
 
         self.omega_gw = omega_gw(self.frequency_array, self.wave_energies, self.weights, Rate_norm=Rate_norm)