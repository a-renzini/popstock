# -*- coding: utf-8 -*-
# Copyright (C) Arianna I. Renzini 2024
#
# This program is free software; you can redistribute it and/or modify it
# under the terms of the GNU General Public License as published by the
# Free Software Foundation; either version 3 of the License, or (at your
# option) any later version.
#
# This program is distributed in the hope that it will be useful, but
# WITHOUT ANY WARRANTY; without even the implied warranty of
# MERCHANTABILITY or FITNESS FOR A PARTICULAR PURPOSE.  See the GNU General
# Public License for more details.
#
# You should have received a copy of the GNU General Public License along
# with this program; if not, write to the Free Software Foundation, Inc.,
# 51 Franklin Street, Fifth Floor, Boston, MA  02110-1301, USA.
#
# This file is part of the popstock package.

import bilby
import numpy as np
import tqdm
<<<<<<< HEAD
=======

from .constants import z_to_dL_interpolant
from .util import wave_energy, omega_gw, sample_powerlaw, pdf_powerlaw
from scipy.interpolate import interp1d
from bilby.core.utils import infer_args_from_function_except_n_args
>>>>>>> 59878abd
from bilby.core.prior import Interped
from bilby.core.utils import infer_args_from_function_except_n_args
from gwpopulation.utils import xp
from scipy.interpolate import interp1d

from popstock.constants import z_to_dL_interpolant
from popstock.util import omega_gw, wave_energy

REQUIRED_MODELS = ['mass', 'redshift']
SPIN_MODELS = ['a_1', 'a_2',  'cos_tilt_1', 'cos_tilt_2', 'chi_eff', 'chi_p']

SPIN_GRIDS = {
    'a_1': xp.linspace(0, 1, 1000),
    'a_2': xp.linspace(0, 1, 1000),
    'cos_tilt_1': xp.linspace(-1, 1, 1000),
    'cos_tilt_2': xp.linspace(-1, 1, 1000)
}

MASS_GRIDS = {
    'mass_1': xp.linspace(1, 100, 1000),
    'mass_ratio': xp.linspace(0.0001, 1, 1000),
    'mass_2': xp.linspace(1, 100, 1000),
    'total_mass': xp.linspace(2, 250, 1000)
}

MASS_ALPHAS = {
    'mass_ratio': 1.1,
    'total_mass': 2.0,
    'mass_2': 2.35
}

SKIPPED_KEYS = ['dataset', 'class', 'self']
class PopulationOmegaGW(object):
    def __init__(self, models, mass_coordinates = ['mass_1', 'mass_ratio'], frequency_array=None):
        
        if frequency_array is not None:
            self.frequency_array=frequency_array
        else:
            self.frequency_array=np.arange(10, 2048)
        self.frequency_array_xp=xp.asarray(self.frequency_array)

        self.models = {key.split("_model")[0]: models[key] for key in models}

        for model in REQUIRED_MODELS:
            if model not in self.models:
                print(f"{model} is a required model input")
        
        self.spin_models = []
        for model in self.models:
            if model not in REQUIRED_MODELS:
                if model not in SPIN_MODELS:
                    print(f"{model} not recognized. Only {REQUIRED_MODELS} and {SPIN_MODELS} are allowed.")
                else:
                    self.spin_models.append(model)
        
        if 'chi_eff' in self.models:
            if ('spin_magnitude' in self.models) and ('spin_tilt' in self.models):
                print("Cannot use chi_eff model with both spin magnitude and tilt models. Reinitialize object with a different combination of models.")

        print("Initializing with the following models: ")
        for model in self.models:
            print(f"{model}: {self.models[model]}")

        self.model_args = dict()
        for model in self.models.keys():
            if hasattr(self.models[model], "variable_names"):
                self.model_args[model] = self.models[model].variable_names
            else:
                self.model_args[model] = [arg for arg in infer_args_from_function_except_n_args(self.models[model]) if (arg not in SKIPPED_KEYS) and (arg.lower() != model)]
        for coord in mass_coordinates:
            if coord.lower() != 'mass_1':
                self.other_mass_coord = coord
                break
        

        if self.other_mass_coord == 'mass_ratio':
            assert hasattr(self.models['mass'], "p_q")
            self.models['mass_ratio'] = self.models['mass'].p_q

        elif self.other_mass_coord == 'mass_2':
            assert hasattr(self.models['mass'], "p_m2")
            self.models['mass_2'] = self.models['mass'].p_m2
 
        elif self.other_mass_coord == 'total_mass':
            assert hasattr(self.models['mass'], "p_mtotal")
            self.models['total_mass'] = self.models['mass'].p_mtotal
        
        self.model_args[self.other_mass_coord] = [arg for arg in self.model_args['mass'] if arg in infer_args_from_function_except_n_args(self.models[self.other_mass_coord])]

        self.mass_coordinates = mass_coordinates
        self.wave_energies_calculated = False
    
    def calculate_probabilities(self, samples, population_parameters):

        p_masses = self.calculate_p_masses(samples, {key: population_parameters[key] for key in self.model_args['mass']})
        p_z = self.calculate_p_z(samples, {key: population_parameters[key] for key in self.model_args['redshift']})
        p_spins = self.calculate_p_spin_models(samples, population_parameters)

        return p_masses * p_z * p_spins

    def set_pdraws_source(self):
        #why this popping?
        self.pdraws = self.proposal_samples.pop("pdraw")

<<<<<<< HEAD
    def calculate_pdraws(self, proposal_samples):
        proposal_samples['pdraw'] = xp.array(self.calculate_probabilities(proposal_samples, self.fiducial_parameters))
=======
    def calculate_pdraws(self, proposal_samples, fiducial_parameters):
        proposal_samples['pdraw'] = xp.array(self.calculate_probabilities(proposal_samples, fiducial_parameters))
        return proposal_samples
>>>>>>> 59878abd
        
    def calculate_p_masses(self, samples, mass_parameters):
        if hasattr(self.models['mass'], '_q_interpolant'):
            del self.models['mass']._q_interpolant
        input_samples = dict()
        for key in self.mass_coordinates:
            if key + "_source" in samples.keys():
                input_samples[key] = samples[key+"_source"]
            else:
                input_samples[key] = samples[key]

        p_masses = self.models['mass'](input_samples, **mass_parameters)
        
        return p_masses

    def calculate_p_z(self, samples, redshift_parameters):
        
        self.models['redshift'].cached_dvc_dz = None
        p_z = self.models['redshift'](samples, **redshift_parameters)
        self.models['redshift'].cached_dvc_dz = None
        
        return p_z

    def calculate_p_spin_models(self, samples, parameters):
        prob = 1

        for model in self.spin_models:
            prob *= self.models[model](samples, **{key: parameters[key] for key in self.model_args[model]})
        return prob

    def draw_and_set_proposal_samples(self, fiducial_parameters, N_proposal_samples = int(1e3)):
        if not fiducial_parameters:
            raise ValueError("No valid parameters passed to set proposal samples.")
        self.fiducial_parameters = fiducial_parameters.copy()
        proposal_samples = self.draw_source_proposal_samples(self.fiducial_parameters, N_proposal_samples)
<<<<<<< HEAD
        
        self.set_proposal_samples(proposal_samples=proposal_samples)
=======
>>>>>>> 59878abd
        
        self.set_proposal_samples(proposal_samples=proposal_samples)

    def draw_mass_proposal_samples(self, population_params, N, grids = MASS_GRIDS):
        samples = {key: [] for key in self.mass_coordinates}
        iteration = 0
        n_try = 100*N

        while len(samples[self.mass_coordinates[0]]) < N:
            initial_samples = dict()
            initial_samples['mass_1'] = np.array(sample_powerlaw(-1*population_params['alpha'], 
                                        low = population_params['mmin'],
                                        high = population_params['mmax'],
                                        N = n_try,
                                        ) )
            
            initial_samples['p_draw']= pdf_powerlaw(initial_samples["mass_1"],  
                                                     -1*population_params['alpha'], 
                                                    low = population_params['mmin'],
                                                    high = population_params['mmax'],
                                                )
        
                       
            initial_samples[self.other_mass_coord] = sample_powerlaw(-1*MASS_ALPHAS[self.other_mass_coord],
                                                                    low = grids[self.other_mass_coord][0],
                                                                        high = grids[self.other_mass_coord][-1],
                                                                        N = n_try)
            initial_samples['p_draw'] *= pdf_powerlaw(initial_samples[self.other_mass_coord], 
                                                                                -1*MASS_ALPHAS[self.other_mass_coord],
                                                                                low = grids[self.other_mass_coord][0],
                                                                                high = grids[self.other_mass_coord][-1])
            probabilities = self.calculate_p_masses(initial_samples, {key: population_params[key] for key in self.model_args['mass']})
            M = max(probabilities / initial_samples['p_draw'])
            keep = np.random.random(len(probabilities)) < (probabilities / (M *initial_samples['p_draw']))
            for key in samples:
                samples[key].extend(initial_samples[key][keep])

            n_kept = np.sum(keep)
            efficiency = n_kept/n_try
            print(f"Using {n_try}, got {len(samples[self.mass_coordinates[0]])} out of target {N} samples after iteration {iteration}")
            n_try = int((N - n_kept)/efficiency)

            print(f"Efficiency: {efficiency}, trying {n_try} samples in next iteration")
            print("-----------------------------------------------------------")
            iteration += 1

        mass_proposal_samples =  {'mass_1_source': xp.array(samples['mass_1'])[:N], self.other_mass_coord: xp.array(samples[self.other_mass_coord])[:N]}
        return mass_proposal_samples
    
    def draw_mass_proposal_samples_OLD(self, population_params, N, grids = MASS_GRIDS):
        
        print("Drawing m1 samples")
        
        m1_prob = self.models['mass'].p_m1({'mass_1': grids['mass_1']}, **{key: population_params[key] for key in self.model_args['mass'] if key != 'beta'})
        pm1_interped = Interped(xx = grids['mass_1'], yy = m1_prob)
        mass_1_source_samples = pm1_interped.sample(N)
        
        print(f"Drawing {self.other_mass_coord} samples")
        other_mass_samples = []
        for m1_sample in tqdm.tqdm(mass_1_source_samples):
<<<<<<< HEAD
            if hasattr(self.models['mass'], 'n_below'):
                del self.models['mass'].n_below
                del self.models['mass'].n_above
            probs = self.models[self.other_mass_coord]({'mass_1': xp.array([m1_sample]), self.other_mass_coord: grids[self.other_mass_coord]}, **{key: population_params[key] for key in self.model_args[self.other_mass_coord]})
=======
            if hasattr(self.models['mass'], '_q_interpolant'):
                del self.models['mass']._q_interpolant
            probs = self.models[self.other_mass_coord]({'mass_1': np.array([m1_sample]), self.other_mass_coord: grids[self.other_mass_coord]}, **{key: population_params[key] for key in self.model_args[self.other_mass_coord]})
>>>>>>> 59878abd
            mass_interped = Interped(xx = grids[self.other_mass_coord], yy = probs)
            other_mass_samples.append(mass_interped.sample())
        return {'mass_1_source': mass_1_source_samples, self.other_mass_coord: xp.array(other_mass_samples)}
    
    def draw_redshift_proposal_samples(self, z_grid, population_params, N):
        
        print("Drawing redshift samples")
        z_prob = self.models['redshift']({'redshift': z_grid}, **{key: population_params[key] for key in self.model_args['redshift']})
        print({key: population_params[key] for key in self.model_args['redshift']})
        pz_interped = Interped(xx = z_grid, yy=z_prob)
        z_samples = pz_interped.sample(N)
        
        return {'redshift': z_samples, 'luminosity_distance': z_to_dL_interpolant(z_samples)}
    
    def draw_spin_parameter_proposal_samples(self, population_params, N, grids = SPIN_GRIDS):

        spin_samples = dict()

        if len(self.spin_models) > 0:   
            for magnitude in ['a_1', 'a_2']:
                probs = self.models[magnitude](grids, **{key: population_params[key] for key in self.model_args[magnitude]})
                magnitudes_interped = Interped(xx = grids[magnitude], yy = probs)
                spin_samples[magnitude] = magnitudes_interped.sample(N)

            for tilt in ['cos_tilt_1', 'cos_tilt_2']:
                if tilt in self.spin_models:
                    probs = self.models[tilt](grids, **{key: population_params[key] for key in self.model_args[tilt]})
                    tilts_interped = Interped(xx = grids[tilt], yy = probs)
                    spin_samples[tilt] = tilts_interped.sample(N)
        return spin_samples
    
    def draw_source_proposal_samples(self, fiducial_parameters, N):
        
        proposal_samples = dict()
        mgrids = MASS_GRIDS.copy()
        mgrids['mass_1'] = self.models['mass'].m1s
        mass_samples = self.draw_mass_proposal_samples(fiducial_parameters, N, grids=mgrids)
        z_grid = np.logspace(np.log10(0.0001), np.log10(self.models['redshift'].z_max), 10000)
        z_samples = self.draw_redshift_proposal_samples(z_grid, fiducial_parameters, N)

        spin_samples = self.draw_spin_parameter_proposal_samples(fiducial_parameters, N)
        
        proposal_samples.update(mass_samples)
        proposal_samples.update(z_samples)
        proposal_samples.update(spin_samples)
<<<<<<< HEAD
        self.calculate_pdraws(proposal_samples)
=======
        proposal_samples.update(self.calculate_pdraws(proposal_samples, fiducial_parameters))
>>>>>>> 59878abd
        
        return proposal_samples
    
    def set_proposal_samples(self, proposal_samples=None):
        
        keys = proposal_samples.keys()
        for key in proposal_samples:
            if type(proposal_samples[key]) is list:
                proposal_samples[key] = xp.array(proposal_samples[key])
        
        # fix mass samples
        if 'mass_1' in keys:
            proposal_samples['mass_1_detector'] = proposal_samples['mass_1']
            proposal_samples['mass_1_source'] = proposal_samples['mass_1_detector'] / (1 + proposal_samples['redshift'])
            if 'mass_2' in keys:
                proposal_samples['mass_2_detector'] = proposal_samples['mass_2']
            elif 'mass_ratio' in keys:
                proposal_samples['mass_2_detector'] = proposal_samples['mass_1']*proposal_samples['mass_ratio']
            else:
                raise ValueError('Missing mass parameter in proposal sample set.')
            proposal_samples['mass_2_source'] = proposal_samples['mass_2_detector'] / (1 + proposal_samples['redshift'])
        elif 'mass_1_source' in keys:
            proposal_samples['mass_1_detector'] = proposal_samples['mass_1_source'] * (1 + proposal_samples['redshift'])
            if 'mass_ratio' in keys:
                proposal_samples['mass_2_source'] = proposal_samples['mass_1_source'] * proposal_samples['mass_ratio']
            try: 
                proposal_samples['mass_2_detector'] = proposal_samples['mass_2_source'] * (1 + proposal_samples['redshift'])
            except ValueError:
                raise ValueError('Missing mass parameter in proposal sample set.')
        else:
            raise ValueError('Missing mass parameter in proposal sample set.')
        self.proposal_samples = proposal_samples.copy()
        self.N_proposal_samples = len(proposal_samples['pdraw'])

        self.set_pdraws_source()

    def calculate_weights(self, Lambda=None):
        """
        Calculate weights from Lambda0 to Lambda
        """
        if Lambda is not None:
            probabilities = self.calculate_probabilities(self.proposal_samples, Lambda)
            self.weights = (probabilities / self.pdraws)
            self.weights[np.where(probabilities==0.0)]=0.0
        else:
            self.weights = np.ones(self.N_proposal_samples)

    def calculate_wave_energies(self, waveform_duration=10, sampling_frequency=4096, waveform_approximant='IMRPhenomD', waveform_reference_frequency=25, waveform_minimum_frequency=10, waveform_pn_phase_order=-1):
        """
        """

        # Some of the waveform generator params can be hardcoded/defaulted for ease of use
        waveform_generator = bilby.gw.WaveformGenerator(
            duration=waveform_duration, sampling_frequency=sampling_frequency,
            frequency_domain_source_model=bilby.gw.source.lal_binary_black_hole,
            parameter_conversion=bilby.gw.conversion.convert_to_lal_binary_black_hole_parameters,
            waveform_arguments={
                "waveform_approximant": waveform_approximant,
                "reference_frequency": waveform_reference_frequency,
                "minimum_frequency": waveform_minimum_frequency,
                "pn_phase_order": waveform_pn_phase_order,
            },
        )
        # These will need to be interpolated to match the requested frequencies
        waveform_frequencies = waveform_generator.frequency_array
        wave_energies = []

        for i in tqdm.tqdm(range(self.N_proposal_samples)):
            inj_sample = {}
            # Generate the individual parameters dictionary for each injection
            for key in self.proposal_samples.keys():                
                inj_sample[key] = self.proposal_samples[key][i]
                
            if not 'phase' in inj_sample:
                inj_sample['phase']=2*np.pi*np.random.rand()
            if not 'theta_jn' in inj_sample:
                cos_inc = np.random.rand()*2.-1.
                inj_sample['theta_jn']=np.arccos(cos_inc)
            if not 'a_1' in inj_sample:
                inj_sample['a_1']=0
            if not 'a_2' in inj_sample:
                inj_sample['a_2']=0
            if not 'tilt_1' in inj_sample:
                inj_sample['tilt_1']=0
            if not 'tilt_2' in inj_sample:
                inj_sample['tilt_2']=0
            use_approxed_waveform=False
            if waveform_approximant=='PC_waveform':
                use_approxed_waveform=True
            '''
            waveform_frequencies = xp.asarray(waveform_frequencies)
            wave_en = xp.asarray(wave_energy(waveform_generator, inj_sample, use_approxed_waveform=use_approxed_waveform))
            wave_energies.append(xp.interp(self.frequency_array, waveform_frequencies, wave_en) )
            '''
            wave_en = wave_energy(waveform_generator, inj_sample, use_approxed_waveform=use_approxed_waveform)
            wave_energies.append(np.interp(self.frequency_array, waveform_frequencies, wave_en) )
            #could also do cubic interp but takes a bit longer
            #wave_energies.append(interp1d(waveform_frequencies, wave_en, fill_value=0, bounds_error=False, kind='cubic')(frequency_array))

        self.wave_energies = xp.array(wave_energies)
        self.wave_energies_calculated = True

    def calculate_omega_gw(self, Lambda=None, Rate_norm=None, **kwargs):
        """
        """
        
        if not self.wave_energies_calculated:
            self.calculate_wave_energies(**kwargs)

        self.calculate_weights(Lambda=Lambda)    
        
        if Rate_norm is None:
            
            if Lambda is None:
                Lambda = self.fiducial_parameters
            
            redshift_model_norm_in_Gpc3 = self.models['redshift'].normalisation(Lambda)/1.e9
            Rate_norm_in_Gpc3_per_seconds = Lambda['rate']/(60*60*24*365)
            Rate_norm = redshift_model_norm_in_Gpc3 * Rate_norm_in_Gpc3_per_seconds

        frequencies = self.frequency_array_xp
        self.omega_gw = omega_gw(frequencies, self.wave_energies, self.weights, Rate_norm=Rate_norm)
<|MERGE_RESOLUTION|>--- conflicted
+++ resolved
@@ -20,21 +20,14 @@
 import bilby
 import numpy as np
 import tqdm
-<<<<<<< HEAD
-=======
-
-from .constants import z_to_dL_interpolant
-from .util import wave_energy, omega_gw, sample_powerlaw, pdf_powerlaw
-from scipy.interpolate import interp1d
-from bilby.core.utils import infer_args_from_function_except_n_args
->>>>>>> 59878abd
+
 from bilby.core.prior import Interped
 from bilby.core.utils import infer_args_from_function_except_n_args
 from gwpopulation.utils import xp
 from scipy.interpolate import interp1d
 
 from popstock.constants import z_to_dL_interpolant
-from popstock.util import omega_gw, wave_energy
+from popstock.util import wave_energy, omega_gw, sample_powerlaw, pdf_powerlaw
 
 REQUIRED_MODELS = ['mass', 'redshift']
 SPIN_MODELS = ['a_1', 'a_2',  'cos_tilt_1', 'cos_tilt_2', 'chi_eff', 'chi_p']
@@ -132,14 +125,9 @@
         #why this popping?
         self.pdraws = self.proposal_samples.pop("pdraw")
 
-<<<<<<< HEAD
-    def calculate_pdraws(self, proposal_samples):
-        proposal_samples['pdraw'] = xp.array(self.calculate_probabilities(proposal_samples, self.fiducial_parameters))
-=======
     def calculate_pdraws(self, proposal_samples, fiducial_parameters):
         proposal_samples['pdraw'] = xp.array(self.calculate_probabilities(proposal_samples, fiducial_parameters))
         return proposal_samples
->>>>>>> 59878abd
         
     def calculate_p_masses(self, samples, mass_parameters):
         if hasattr(self.models['mass'], '_q_interpolant'):
@@ -175,11 +163,6 @@
             raise ValueError("No valid parameters passed to set proposal samples.")
         self.fiducial_parameters = fiducial_parameters.copy()
         proposal_samples = self.draw_source_proposal_samples(self.fiducial_parameters, N_proposal_samples)
-<<<<<<< HEAD
-        
-        self.set_proposal_samples(proposal_samples=proposal_samples)
-=======
->>>>>>> 59878abd
         
         self.set_proposal_samples(proposal_samples=proposal_samples)
 
@@ -240,16 +223,13 @@
         print(f"Drawing {self.other_mass_coord} samples")
         other_mass_samples = []
         for m1_sample in tqdm.tqdm(mass_1_source_samples):
-<<<<<<< HEAD
-            if hasattr(self.models['mass'], 'n_below'):
-                del self.models['mass'].n_below
-                del self.models['mass'].n_above
-            probs = self.models[self.other_mass_coord]({'mass_1': xp.array([m1_sample]), self.other_mass_coord: grids[self.other_mass_coord]}, **{key: population_params[key] for key in self.model_args[self.other_mass_coord]})
-=======
+            #if hasattr(self.models['mass'], 'n_below'):
+            #    del self.models['mass'].n_below
+            #    del self.models['mass'].n_above
+            #probs = self.models[self.other_mass_coord]({'mass_1': xp.array([m1_sample]), self.other_mass_coord: grids[self.other_mass_coord]}, **{key: population_params[key] for key in self.model_args[self.other_mass_coord]})
             if hasattr(self.models['mass'], '_q_interpolant'):
                 del self.models['mass']._q_interpolant
             probs = self.models[self.other_mass_coord]({'mass_1': np.array([m1_sample]), self.other_mass_coord: grids[self.other_mass_coord]}, **{key: population_params[key] for key in self.model_args[self.other_mass_coord]})
->>>>>>> 59878abd
             mass_interped = Interped(xx = grids[self.other_mass_coord], yy = probs)
             other_mass_samples.append(mass_interped.sample())
         return {'mass_1_source': mass_1_source_samples, self.other_mass_coord: xp.array(other_mass_samples)}
@@ -295,11 +275,7 @@
         proposal_samples.update(mass_samples)
         proposal_samples.update(z_samples)
         proposal_samples.update(spin_samples)
-<<<<<<< HEAD
-        self.calculate_pdraws(proposal_samples)
-=======
         proposal_samples.update(self.calculate_pdraws(proposal_samples, fiducial_parameters))
->>>>>>> 59878abd
         
         return proposal_samples
     
